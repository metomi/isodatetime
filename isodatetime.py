# -*- coding: utf-8 -*-
#-----------------------------------------------------------------------------
# (C) British Crown Copyright 2013 Met Office.
#
# This program is free software: you can redistribute it and/or modify
# it under the terms of the GNU Lesser General Public License as published by
# the Free Software Foundation, either version 3 of the License, or
# (at your option) any later version.
#
# This program is distributed in the hope that it will be useful,
# but WITHOUT ANY WARRANTY; without even the implied warranty of
# MERCHANTABILITY or FITNESS FOR A PARTICULAR PURPOSE.  See the
# GNU Lesser General Public License for more details.
#
# You should have received a copy of the GNU Lesser General Public License
# along with this program.  If not, see <http://www.gnu.org/licenses/>.
#-----------------------------------------------------------------------------

import copy
import re


DAYS_OF_MONTHS = [31, 28, 31, 30, 31, 30, 31, 31, 30, 31, 30, 31]
DAYS_OF_MONTHS_LEAP = [31, 29, 31, 30, 31, 30, 31, 31, 30, 31, 30, 31]

WEEK_DAY_START_REFERENCE = {"calendar": (2000, 1, 3),
                            "ordinal": (2000, 3)}



class TimeRecurrenceParser(object):

    """Parser for ISO 8601 recurrence expressions.

    Keyword arguments:
    timepoint_parser (default None) should be an instance of
    TimePointParser, or None to use a normal TimePointParser instance.
    timeinterval_parser (default None) should be an instance of
    TimeIntervalParser, or None to generate a normal
    TimeIntervalParser.

    Callable (via self.parse method) with an ISO 8601-compliant
    recurrence pattern - this returns a TimeRecurrence instance.

    """

    RECURRENCE_REGEXES = [
         re.compile(r"^R(?P<reps>\d+)/(?P<start>[^P][^/]*)/(?P<end>[^P].*)$"),
         re.compile(r"^R(?P<reps>\d+)?/(?P<start>[^P][^/]*)/(?P<interval>P.+)$"),
         re.compile(r"^R(?P<reps>\d+)?/(?P<interval>P.+)/(?P<end>[^P].*)$")]

    def __init__(self, timepoint_parser=None, timeinterval_parser=None):
        if timepoint_parser is None:
            self.timepoint_parser = TimePointParser()
        else:
            self.timepoint_parser = timepoint_parser
        if timeinterval_parser is None:
            self.timeinterval_parser = TimeIntervalParser()
        else:
            self.timepoint_parser = timeinterval_parser

    def parse(self, expression):
        """Parse a recurrence string into a TimeRecurrence instance."""
        for regex in self.RECURRENCE_REGEXES:
            result = regex.search(expression)
            if not result:
                continue
            result_map = result.groupdict()
            repetitions = None
            start_point = None
            end_point = None
            duration = None
            if "reps" in result_map and result_map["reps"] is not None:
                repetitions = int(result_map["reps"])
            if "start" in result_map:
                start_point = self.timepoint_parser.parse(result_map["start"])
            if "end" in result_map:
                end_point = self.timepoint_parser.parse(result_map["end"])
            if "interval" in result_map:
                interval = self.timeinterval_parser.parse(
                                             result_map["interval"])
            return TimeRecurrence(repetitions=repetitions,
                                  start_point=start_point,
                                  end_point=end_point,
                                  interval=interval)
        return SyntaxError("Not a supported ISO 8601 recurrence pattern: %s" %
                           expression)

    def get_tests(self):
        """Run a series of self-tests."""
        for reps in [None, 1, 2, 3, 10]:
            if reps is None:
                reps_string = ""
            else:
                reps_string = str(reps)
            point_parser = TimePointParser()
            interval_parser = TimeIntervalParser()
            for point_expr, point_result in point_parser.get_tests():
                interval_tests = interval_parser.get_tests()
                start_point = TimePoint(**point_result)
                for interval_expr, interval_result in interval_tests:
                    interval = interval_parser.parse(interval_expr)
                    end_point = start_point + interval
                    expr_1 = ("R/" + reps_string + "/" + str(start_point) + "/" +
                              str(end_point))
                    yield expr_1, {"repetitions": reps, "start_point": start_point,
                                   "end_point": end_point}
                    expr_3 = ("R/" + reps_string + "/" + str(start_point) + "/" +
                              str(interval))
                    yield expr_3, {"repetitions": reps, "start_point": start_point,
                                   "interval": interval}
                    expr_4 = ("R/" + reps_string + "/" + str(interval) + "/" +
                              str(end_point))
                    yield expr_4, {"repetitions": reps, "interval": interval,
                                   "end_point": end_point}

    def test(self):
        """Run a series of self-tests."""
        for test_expr, test_info in self.get_tests():
            self._test(test_expr, test_info)

    def _test(self, expression, timerecurrence_kwargs):
        try:
            test_data = str(self.parse(expression))
        except SyntaxError:
            raise ValueError("Parsing failed for %s" % expression)
        ctrl_data = str(TimeRecurrence(**timerecurrence_kwargs))
        if ctrl_data != test_data:
            raise ValueError("Comparison failed for expression " +
                             "'%s' - got %s, should be %s" % (expression,
                                                              test_data,
                                                              ctrl_data))
        print "OK", expression, test_data


    __call__ = parse


class TimePointParser(object):

    """Container for ISO 8601 date/time expressions.

    Keyword arguments:
    num_expanded_year_digits (default 2) specifies the extra year
    digits allowed by the ISO standard - for example, 1995 can be
    written as +001995 with 2 extra year digits.

    allow_truncated (default False) specifies that ISO 8601:2000
    truncations are allowed (not allowed in the ISO 8601:2004
    standard which supersedes it).

    allow_only_basic (default False) specifies that only the basic
    forms of date and time in the ISO standard are allowed (no
    extraneous punctuation). This means that "2000-01-02T01:14:02"
    is not allowed, and must be written as "20000102T011402".

    assume_utc (default False) specifies that dates and times without
    timezone information should be assumed UTC (Z). Otherwise, these
    will be converted to the local timezone.

    format_function (default None) should be a callable that takes a
    TimePoint instance created by this parser and returns a custom
    string representation such as "20150304T0103". This is called on
    str(timepoint_instance). If None, the default TimePoint
    formatting will be applied.

    """

    DATE_EXPRESSIONS = {"basic": {"complete": u"""
ccYYMMDD
±ΫccYYMMDD
ccYYDDD
±ΫccYYDDD
ccYYWwwD
±ΫccYYWwwD""",
                                  "reduced": u"""
ccYYMM       # Deviation (can technically be confused with hhmmss).
ccYY
cc
±ΫccYYMM     # Deviation (see above).
±ΫccYY
±Ϋcc
ccYYWww
±ΫccYYWww""",
                                  "truncated": u"""
-YYMM
-YY
--MMDD
--MM
---DD
YYDDD
-DDD
YYWwwD
YYWww
-ỵWwwD
-ỵWww
-WwwD
-Www
-W-D
"""},
                        "extended": {"complete": u"""
ccYY-MM-DD
±ΫccYY-MM-DD
ccYY-DDD
±ΫccYY-DDD
ccYY-Www-D
±ΫccYY-Www-D""",
                                     "reduced": u"""
ccYY-MM
±ΫccYY-MM
ccYY-Www
±ΫccYY-Www""",
                                     "truncated": u"""
-YY-MM
--MM-DD
YY-DDD
-DDD          # Deviation from standard ?
YY-Www-D
YY-Www
-ỵ-WwwD
-ỵ-Www
-Www-D
"""}}

    TIME_EXPRESSIONS = {"basic": {"complete": u"""
# No Time Zone
hhmmss

# No Time Zone - decimals
hhmmss,sṡ
hhmm,mṁ
hh,hḣ
""",
                                  "reduced": u"""
# No Time Zone
hhmm
hh

# No Time Zone - decimals
""",
                                  "truncated": u"""
# No Time Zone
-mmss
-mm
--ss

# No Time Zone - decimals
-mmss,sṡ
-mm,mṁ
--ss,sṡ
"""},
                        "extended": {"complete": u"""
# No Time Zone
hh:mm:ss

# No Time Zone - decimals
hh:mm:ss,sṡ
hh:mm,mṁ
hh,hḣ          # Deviation? Not allowed in standard ?
""",
                                     "reduced": u"""
# No Time Zone
hh:mm
hh             # Deviation? Not allowed in standard ?
""",
                                  "truncated": u"""
# No Time Zone
-mm:ss
-mm             # Deviation? Not allowed in standard ?
--ss            # Deviation? Not allowed in standard ?

# No Time Zone - decimals
-mm:ss,sṡ
-mm,mṁ          # Deviation? Not allowed in standard ?
--ss,sṡ         # Deviation? Not allowed in standard ?
"""}}

    TIMEZONE_EXPRESSIONS = {"basic": u"""
Z
±hh
±hhmm
""",
                            "extended": u"""
Z
±hh             # Deviation? Not allowed in standard?
±hh:mm
"""}

    DATE_CHAR_REGEXES = [(u"±", "(?P<year_sign>[+-])"),
                         (u"cc", "(?P<century>\d\d)"),
                         (u"YY", "(?P<year_of_century>\d\d)"),
                         (u"MM", "(?P<month_of_year>\d\d)"),
                         (u"DDD", "(?P<day_of_year>\d\d\d)"),
                         (u"DD", "(?P<day_of_month>\d\d)"),
                         (u"Www", "W(?P<week_of_year>\d\d)"),
                         (u"D", "(?P<day_of_week>\d)"),
                         (u"ỵ", "(?P<year_of_decade>\d)"),
                         (u"^---", "(?P<truncated>---)"),
                         (u"^--", "(?P<truncated>--)"),
                         (u"^-", "(?P<truncated>-)"),
                         (u"^~", "(?P<truncated>)")]
    TIME_CHAR_REGEXES = [(u"(?<=^hh)mm", "(?P<minute_of_hour>\d\d)"),
                         (u"(?<=^hh:)mm", "(?P<minute_of_hour>\d\d)"),
                         (u"(?<=^-)mm", "(?P<minute_of_hour>\d\d)"),
                         (u"^hh", "(?P<hour_of_day>\d\d)"),
                         (u",hḣ", "[,.](?P<hour_of_day_decimal>\d+)"),
                         (u",mṁ", "[,.](?P<minute_of_hour_decimal>\d+)"),
                         (u"ss", "(?P<second_of_minute>\d\d)"),
                         (u",sṡ", "[,.](?P<second_of_minute_decimal>\d+)"),
                         (u"^--", "(?P<truncated>--)"),
                         (u"^-", "(?P<truncated>-)")]
    TIMEZONE_CHAR_REGEXES = [
                         (u"(?<=±hh)mm", "(?P<time_zone_minute>\d\d)"),
                         (u"(?<=±hh:)mm", "(?P<time_zone_minute>\d\d)"),
                         (u"(?<=±)hh", "(?P<time_zone_hour>\d\d)"),
                         (u"±", "(?P<time_zone_sign>[+-])"),
                         (u"Z", "(?P<time_zone_utc>Z)")]
    TIME_DESIGNATOR = "T"

    # Note: test dates assume 2 expanded year digits.
    TEST_DATE_EXPRESSIONS = {"basic": {"complete": {
           "00440104": {"year": 44, "month_of_year": 1, "day_of_month": 4},
           "+5002000830": {"year": 500200, "month_of_year": 8,
                           "day_of_month": 30, "expanded_year_digits": 2},
           "-0000561113": {"year": -56, "month_of_year": 11,
                           "day_of_month": 13, "expanded_year_digits": 2},
           "-1000240210": {"year": -100024, "month_of_year": 2,
                           "day_of_month": 10, "expanded_year_digits": 2},
           "1967056": {"year": 1967, "day_of_year": 56},
           "+123456078": {"year": 123456, "day_of_year": 78,
                          "expanded_year_digits": 2},
           "-004560134": {"year": -4560, "day_of_year": 134,
                          "expanded_year_digits": 2},
           "1001W011": {"year": 1001, "week_of_year": 1, "day_of_week": 1},
           "+000001W457": {"year": 1, "week_of_year": 45, "day_of_week": 7,
                           "expanded_year_digits": 2},
           "-010001W053": {"year": -10001, "week_of_year": 5,
                           "day_of_week": 3, "expanded_year_digits": 2}},
                                       "reduced": {
           "440103": {"year": 4401, "month_of_year": 3},
           "1982": {"year": 1982},
           "19": {"year": 1900},
           "+05678901": {"year": 56789, "month_of_year": 1,
                         "expanded_year_digits": 2},
           "-00000112": {"year": -1, "month_of_year": 12,
                         "expanded_year_digits": 2},
           "-789123": {"year": -789123, "expanded_year_digits": 2},
           "+450001": {"year": 450001, "expanded_year_digits": 2},
         # The following cannot be parsed - looks like truncated -YYMM.
         #  "-0023": {"year": -2300, "expanded_year_digits": 2},
           "+5678": {"year": 567800, "expanded_year_digits": 2},
           "1765W04": {"year": 1765, "week_of_year": 4},
           "+001765W44": {"year": 1765, "week_of_year": 44,
                          "expanded_year_digits": 2},
           "-123321W50": {"year": -123321, "week_of_year": 50,
                          "expanded_year_digits": 2}},
                                       "truncated": {
           "-9001": {"year": 90, "month_of_year": 1,
                     "truncated": True,
                     "truncated_property": "year_of_century"},
           "-90": {"year": 90, "truncated": True,
                   "truncated_property": "year_of_century"},
           "--0501": {"month_of_year": 5, "day_of_month": 1,
                      "truncated": True},
           "--12": {"month_of_year": 12, "truncated": True},
           "---30": {"day_of_month": 30, "truncated": True},
           "98354": {"year": 98, "day_of_year": 354, "truncated": True,
                     "truncated_property": "year_of_century"},
           "-034": {"day_of_year": 34, "truncated": True},
           "00W031": {"year": 0, "week_of_year": 3, "day_of_week": 1,
                      "truncated": True,
                      "truncated_property": "year_of_century"},
           "99W34": {"year": 99, "week_of_year": 34, "truncated": True,
                     "truncated_property": "year_of_century"},
           "-1W02": {"year": 1, "week_of_year": 2,
                     "truncated": True,
                     "truncated_property": "year_of_decade"},
           "-W031": {"week_of_year": 3, "day_of_week": 1, "truncated": True},
           "-W32": {"week_of_year": 32, "truncated": True},
           "-W-1": {"day_of_week": 1, "truncated": True}}},
                          "extended": {"complete": {
           "0044-01-04": {"year": 44, "month_of_year": 1, "day_of_month": 4},
           "+500200-08-30": {"year": 500200, "month_of_year": 8,
                             "day_of_month": 30, "expanded_year_digits": 2},
           "-000056-11-13": {"year": -56, "month_of_year": 11,
                             "day_of_month": 13, "expanded_year_digits": 2},
           "-100024-02-10": {"year": -100024, "month_of_year": 2,
                             "day_of_month": 10, "expanded_year_digits": 2},
           "1967-056": {"year": 1967, "day_of_year": 56},
           "+123456-078": {"year": 123456, "day_of_year": 78,
                           "expanded_year_digits": 2},
           "-004560-134": {"year": -4560, "day_of_year": 134,
                           "expanded_year_digits": 2},
           "1001-W01-1": {"year": 1001, "week_of_year": 1, "day_of_week": 1},
           "+000001-W45-7": {"year": 1, "week_of_year": 45, "day_of_week": 7,
                             "expanded_year_digits": 2},
           "-010001-W05-3": {"year": -10001, "week_of_year": 5,
                             "day_of_week": 3, "expanded_year_digits": 2}},
                                       "reduced": {
           "4401-03": {"year": 4401, "month_of_year": 3},
           "1982": {"year": 1982},
           "19": {"year": 1900},
           "+056789-01": {"year": 56789, "month_of_year": 1,
                          "expanded_year_digits": 2},
           "-000001-12": {"year": -1, "month_of_year": 12,
                          "expanded_year_digits": 2},
           "-789123": {"year": -789123, "expanded_year_digits": 2},
           "+450001": {"year": 450001, "expanded_year_digits": 2},
           # The following cannot be parsed - looks like truncated -YYMM.
           #  "-0023": {"year": -2300, "expanded_year_digits": 2},
           "+5678": {"year": 567800, "expanded_year_digits": 2},
           "1765-W04": {"year": 1765, "week_of_year": 4},
           "+001765-W44": {"year": 1765, "week_of_year": 44,
                           "expanded_year_digits": 2},
           "-123321-W50": {"year": -123321, "week_of_year": 50,
                           "expanded_year_digits": 2}},
                                       "truncated": {
           "-9001": {"year": 90, "month_of_year": 1,
                     "truncated": True,
                     "truncated_property": "year_of_century"},
           "-90": {"year": 90, "truncated": True,
                   "truncated_property": "year_of_century"},
           "--05-01": {"month_of_year": 5, "day_of_month": 1,
                      "truncated": True},
           "--12": {"month_of_year": 12, "truncated": True},
           "---30": {"day_of_month": 30, "truncated": True},
           "98-354": {"year": 98, "day_of_year": 354, "truncated": True,
                      "truncated_property": "year_of_century"},
           "-034": {"day_of_year": 34, "truncated": True},
           "00-W03-1": {"year": 0, "week_of_year": 3, "day_of_week": 1,
                        "truncated": True,
                        "truncated_property": "year_of_century"},
           "99-W34": {"year": 99, "week_of_year": 34, "truncated": True,
                      "truncated_property": "year_of_century"},
           "-1-W02": {"year": 1, "week_of_year": 2,
                      "truncated": True,
                      "truncated_property": "year_of_decade"},
           "-W03-1": {"week_of_year": 3, "day_of_week": 1, "truncated": True},
           "-W32": {"week_of_year": 32, "truncated": True},
           "-W-1": {"day_of_week": 1, "truncated": True}}}}
    TEST_TIME_EXPRESSIONS = {"basic": {"complete": {
           "050102": {"hour_of_day": 5, "minute_of_hour": 1,
                      "second_of_minute": 2},
           "235902,345": {"hour_of_day": 23, "minute_of_hour": 59,
                          "second_of_minute": 2.345},
           "235902.345": {"hour_of_day": 23, "minute_of_hour": 59,
                          "second_of_minute": 2.345},
           "1201,4": {"hour_of_day": 12, "minute_of_hour": 1.4},
           "1201.4": {"hour_of_day": 12, "minute_of_hour": 1.4},
           "00,4356": {"hour_of_day": 0.4356},
           "00.4356": {"hour_of_day": 0.4356}},
                                  "reduced": {
           "0203": {"hour_of_day": 2, "minute_of_hour": 3},
           "17": {"hour_of_day": 17}},
                                  "truncated":{
           "-5612": {"minute_of_hour": 56, "second_of_minute": 12,
                     "truncated": True},
           "-12": {"minute_of_hour": 12, "truncated": True},
           "--45": {"second_of_minute": 45, "truncated": True},
           "-1234,45": {"minute_of_hour": 12, "second_of_minute": 34.45,
                        "truncated": True},
           "-1234.45": {"minute_of_hour": 12, "second_of_minute": 34.45,
                        "truncated": True},
           "-34,2": {"minute_of_hour": 34.2, "truncated": True},
           "-34.2": {"minute_of_hour": 34.2, "truncated": True},
           "--59,99": {"second_of_minute": 59.99, "truncated": True},
           "--59.99": {"second_of_minute": 59.99, "truncated": True}}},
                        "extended": {"complete": {
           "05:01:02": {"hour_of_day": 5, "minute_of_hour": 1,
                        "second_of_minute": 2},
           "23:59:02,345": {"hour_of_day": 23, "minute_of_hour": 59,
                            "second_of_minute": 2.345},
           "23:59:02.345": {"hour_of_day": 23, "minute_of_hour": 59,
                            "second_of_minute": 2.345},
           "12:01,4": {"hour_of_day": 12, "minute_of_hour": 1.4},
           "12:01.4": {"hour_of_day": 12, "minute_of_hour": 1.4},
           "00,4356": {"hour_of_day": 0.4356},
           "00.4356": {"hour_of_day": 0.4356}},
                                  "reduced": {
           "02:03": {"hour_of_day": 2, "minute_of_hour": 3},
           "17": {"hour_of_day": 17}},
                                  "truncated":{
           "-56:12": {"minute_of_hour": 56, "second_of_minute": 12,
                      "truncated": True},
           "-12": {"minute_of_hour": 12, "truncated": True},
           "--45": {"second_of_minute": 45, "truncated": True},
           "-12:34,45": {"minute_of_hour": 12, "second_of_minute": 34.45,
                         "truncated": True},
           "-12:34.45": {"minute_of_hour": 12, "second_of_minute": 34.45,
                         "truncated": True},
           "-34,2": {"minute_of_hour": 34.2, "truncated": True},
           "-34.2": {"minute_of_hour": 34.2, "truncated": True},
           "--59,99": {"second_of_minute": 59.99, "truncated": True},
           "--59.99": {"second_of_minute": 59.99, "truncated": True}}}}
    TEST_TIMEZONE_EXPRESSIONS = {"basic": {
           "Z": {"time_zone_utc": True},
           "+01": {"time_zone_hour": 1},
           "-05": {"time_zone_hour": -5},
           "+2301": {"time_zone_hour": 23, "time_zone_minute": 1},
           "-1230": {"time_zone_hour": -12, "time_zone_minute": 30}},
                            "extended": {
           "Z": {"time_zone_utc": True},
           "+01": {"time_zone_hour": 1},
           "-05": {"time_zone_hour": -5},
           "+23:01": {"time_zone_hour": 23, "time_zone_minute": 1},
           "-12:30": {"time_zone_hour": -12, "time_zone_minute": 30}}}

    def __init__(self, num_expanded_year_digits=2,
                 allow_truncated=False,
                 allow_only_basic=False,
                 assume_utc=False,
                 format_function=None):
        expanded_year_digit_regex = "\d" * num_expanded_year_digits
        self.expanded_year_digits = num_expanded_year_digits
        self.DATE_CHAR_REGEXES.append((u"Ϋ", "(?P<expanded_year>" +
                                             expanded_year_digit_regex + ")"))
        self.allow_truncated = allow_truncated
        self.allow_only_basic = allow_only_basic
        self.format_function = format_function
        self._generate_regexes()

    def _generate_regexes(self):
        """Generate combined date time strings."""
        date_map = self.DATE_EXPRESSIONS
        time_map = self.TIME_EXPRESSIONS
        timezone_map = self.TIMEZONE_EXPRESSIONS
        self._date_regex_map = {}
        self._time_regex_map = {}
        self._timezone_regex_map = {}
        format_ok_keys = ["basic", "extended"]
        if self.allow_only_basic:
            format_ok_keys = ["basic"]
        for format_type in format_ok_keys:
            self._date_regex_map.setdefault(format_type, {})
            self._time_regex_map.setdefault(format_type, {})
            self._timezone_regex_map.setdefault(format_type, [])
            for date_key in date_map[format_type].keys():
                self._date_regex_map[format_type].setdefault(date_key, [])
                regex_list = self._date_regex_map[format_type][date_key]
                for date_expr in self.get_expressions(
                                          date_map[format_type][date_key]):
                    date_regex = self.parse_date_expression_to_regex(
                                                            date_expr)
                    regex_list.append([re.compile(date_regex), date_expr])
            for time_key in time_map[format_type].keys():
                self._time_regex_map[format_type].setdefault(time_key, [])
                regex_list = self._time_regex_map[format_type][time_key]
                for time_expr in self.get_expressions(
                                          time_map[format_type][time_key]):
                    time_regex = self.parse_time_expression_to_regex(
                                                            time_expr)
                    regex_list.append([re.compile(time_regex), time_expr])
            for timezone_expr in self.get_expressions(
                                          timezone_map[format_type]):
                timezone_regex = self.parse_timezone_expression_to_regex(
                                                                timezone_expr)
                self._timezone_regex_map[format_type].append(
                               [re.compile(timezone_regex), timezone_expr])
                                          
    def get_expressions(self, text):
        """Yield valid expressions from text."""
        for line in text.splitlines():
            line_text = line.strip()
            if not line_text or line_text.startswith("#"):
                continue
            expr_text = line_text.split("#", 1)[0].strip()
            yield expr_text

    def parse_date_expression_to_regex(self, expression):
        """Construct regular expressions for the date."""
        for expr_regex, substitute in self.DATE_CHAR_REGEXES:
            expression = re.sub(expr_regex, substitute, expression)
        expression = "^" + expression + "$"
        return expression

    def parse_time_expression_to_regex(self, expression):
        """Construct regular expressions for the time."""
        for expr_regex, substitute in self.TIME_CHAR_REGEXES:
            expression = re.sub(expr_regex, substitute, expression)
        expression = "^" + expression + "$"
        return expression

    def parse_timezone_expression_to_regex(self, expression):
        """Construct regular expressions for the timezone."""
        for expr_regex, substitute in self.TIMEZONE_CHAR_REGEXES:
            expression = re.sub(expr_regex, substitute, expression)
        expression = "^" + expression + "$"
        return expression

    def parse(self, timepoint_string):
        """Parse a user-supplied timepoint string."""
        date_time_timezone = timepoint_string.split(self.TIME_DESIGNATOR)
        if len(date_time_timezone) == 1:
            date = date_time_timezone[0]
            keys, date_info = self.get_date_info(date)
            time_info = {}
        else:
            date, time_timezone = date_time_timezone
            if not date and self.allow_truncated:
                keys = (None, "truncated")
                date_info = {"truncated": True}
            else:
                keys, date_info = self.get_date_info(date,
                                                     bad_types=["reduced"])
            format_key, type_key = keys
            bad_formats = []
            if format_key == "basic":
                bad_formats = ["extended"]
            if format_key == "extended":
                bad_formats = ["basic"]
            if type_key == "truncated":
                # Do not force basic/extended formatting for truncated dates.
                bad_formats = []
            bad_types = ["truncated"]
            if date_info.get("truncated"):
                bad_types = []
            if time_timezone.endswith("Z"):
                time, timezone = time_timezone[:-1], "Z"
            else:
                if "+" in time_timezone:
                    time, timezone = time_timezone.split("+")
                    timezone = "+" + timezone
                elif "-" in time_timezone:
                    time, timezone = time_timezone.rsplit("-", 1)
                    timezone = "-" + timezone
                    # Make sure this isn't just a truncated time.
                    try:
                        time_info = self.get_time_info(
                                             time,
                                             bad_formats=bad_formats,
                                             bad_types=bad_types)
                        timezone_info = self.get_timezone_info(
                                                timezone,
                                                bad_formats=bad_formats)
                    except SyntaxError:
                        time = time_timezone
                        timezone = None
                else:
                    time = time_timezone
                    timezone = None
            if timezone is None:
                timezone_info = {}
            else:
                timezone_info = self.get_timezone_info(
                                                  timezone,
                                                  bad_formats=bad_formats)
                if timezone_info.pop("time_zone_sign", "+") == "-":
                    timezone_info["time_zone_hour"] = (
                             int(timezone_info["time_zone_hour"]) * -1)
            time_info = self.get_time_info(time, bad_formats=bad_formats,
                                           bad_types=bad_types)
            time_info.update(timezone_info)
        info = {}
        truncated_property = None
        if date_info.get("truncated"):
            if "year_of_decade" in date_info:
                truncated_property = "year_of_decade"
            if "year_of_century" in date_info:
                truncated_property = "year_of_century" 
        elif ("century" not in date_info and
              "year_of_century" in date_info):
            truncated_property = "year_of_century"
            date_info["truncated"] = True
        year = int(date_info.get("year", 0))
        if "year_of_decade" in date_info:
            year += int(date_info.pop("year_of_decade"))
            truncated_property = "year_of_decade"
        year += int(date_info.pop("year_of_century", 0))
        year += 100 * int(date_info.pop("century", 0))
        expanded_year = date_info.pop("expanded_year", 0)
        if expanded_year:
            date_info["expanded_year_digits"] = self.expanded_year_digits
        year += 10000 * int(expanded_year)
        if date_info.pop("year_sign", "+") == "-":
            year *= -1
        date_info["year"] = year
        for key, value in date_info.items():
            try:
                date_info[key] = int(value)
            except (TypeError, ValueError):
                pass
        info.update(date_info)
        for key, value in time_info.items():
            if key.endswith("_decimal"):
                value = "0." + value
            try:
                value = float(value)
            except (IOError, ValueError) as e:
                pass
            if key == "time_zone_utc" and value == "Z":
                value = True
            if key == "year_sign":
                if value == "+":
                    value = 1
                else:
                    value = -1
            time_info[key] = value
        info.update(time_info)
        if info.pop("truncated", False):
            info["truncated"] = True
        if truncated_property is not None:
            info["truncated_property"] = truncated_property
        if self.format_function is not None:
            info.update({"format_function": self.format_function})
        return TimePoint(**info)

    def get_date_info(self, date_string, bad_types=None):
        """Return the format and properties from a date string."""
        type_keys = ["complete", "truncated", "reduced"]
        if bad_types is not None:
            for type_key in bad_types:
                type_keys.remove(type_key)
        if not self.allow_truncated and "truncated" in type_keys:
            type_keys.remove("truncated")
        for format_key, type_regex_map in self._date_regex_map.items():
            for type_key in type_keys:
                regex_list = type_regex_map[type_key]
                for regex, expr in regex_list:
                    result = regex.match(date_string)
                    if result:
                        return (format_key, type_key), result.groupdict()
        raise SyntaxError(
                    "Not a valid ISO 8601 date representation: %s" %
                    date_string)

    def get_time_info(self, time_string, bad_formats=None, bad_types=None):
        """Return the properties from a time string."""
        if bad_formats is None:
            bad_formats = []
        if bad_types is None:
            bad_types = []
        for format_key, type_regex_map in self._time_regex_map.items():
            if format_key in bad_formats:
                continue
            for type_key, regex_list in type_regex_map.items():
                if type_key in bad_types:
                    continue
                for regex, expr in regex_list:
                    result = regex.match(time_string)
                    if result:
                        return result.groupdict()
        raise SyntaxError(
                    "Not a valid ISO 8601 time representation: %s" %
                    time_string)

    def get_timezone_info(self, timezone_string, bad_formats=None):
        """Return the properties from a timezone string."""
        if bad_formats is None:
            bad_formats = []
        for format_key, regex_list in self._timezone_regex_map.items():
            if format_key in bad_formats:
                continue
            for regex, expr in regex_list:
                result = regex.match(timezone_string)
                if result:
                    return result.groupdict()
        raise SyntaxError(
                    "Not a valid ISO 8601 timezone representation: %s" %
                    timezone_string)

    def test(self):
        """Run a series of self-tests."""
        for test_expr, test_info in self.get_tests():
            self._test(test_expr, test_info)

    def get_tests(self):
        """Return self-tests as (str, TimePoint kwargs) tuples."""
        format_ok_keys = ["basic", "extended"]
        if self.allow_only_basic:
            format_ok_keys = ["basic"]  
        date_combo_ok_keys = ["complete"]
        if self.allow_truncated:
            date_combo_ok_keys = ["complete", "truncated"]
        time_combo_ok_keys = ["complete", "reduced"]
        test_date_map = self.TEST_DATE_EXPRESSIONS
        test_time_map = self.TEST_TIME_EXPRESSIONS
        test_timezone_map = self.TEST_TIMEZONE_EXPRESSIONS
        for format_type in format_ok_keys:
            date_format_tests = test_date_map[format_type]
            time_format_tests = test_time_map[format_type]
            timezone_format_tests = test_timezone_map[format_type]
            for date_key in date_format_tests:
                if not self.allow_truncated and date_key == "truncated":
                    continue
                for date_expr, info in date_format_tests[date_key].items():
                    yield date_expr, info
            for date_key in date_combo_ok_keys:
                date_tests = copy.deepcopy(date_format_tests[date_key])
                # Add a blank date for time-only testing.
                for date_expr, info in date_tests.items():
                    for time_key in time_combo_ok_keys:
                        time_items = time_format_tests[time_key].items()
                        for time_expr, time_info in time_items:
                            combo_expr = (date_expr + self.TIME_DESIGNATOR +
                                          time_expr)
                            combo_info = {}
                            for key, value in info.items() + time_info.items():
                                combo_info[key] = value
                            yield combo_expr, combo_info
                            timezone_items = timezone_format_tests.items()
                            for timezone_expr, timezone_info in timezone_items:
                                tz_expr = combo_expr + timezone_expr
                                tz_info = {}
                                for key, value in (combo_info.items() +
                                                   timezone_info.items()):
                                    tz_info[key] = value
                                yield tz_expr, tz_info
            if not self.allow_truncated:
                continue
            for time_key in time_format_tests:
                time_tests = time_format_tests[time_key]
                for time_expr, time_info in time_tests.items():
                    combo_expr = self.TIME_DESIGNATOR + time_expr
                    # Add truncated (no date).
                    combo_info = {"truncated": True}
                    for key, value in time_info.items():
                        combo_info[key] = value
                    yield combo_expr, combo_info
                    timezone_items = timezone_format_tests.items()
                    for timezone_expr, timezone_info in timezone_items:
                        tz_expr = combo_expr + timezone_expr
                        tz_info = {}
                        for key, value in (combo_info.items() +
                                           timezone_info.items()):
                            tz_info[key] = value
<<<<<<< HEAD
                            yield combo_expr, tz_info
=======
                        self._test(tz_expr, tz_info)
>>>>>>> 283c7913

    def _test(self, expression, timepoint_kwargs):
        timepoint_kwargs = copy.deepcopy(timepoint_kwargs)
        try:
            test_data = str(self.parse(expression))
        except SyntaxError:
            raise ValueError("Parsing failed for %s" % expression)
        ctrl_data = str(TimePoint(**timepoint_kwargs))
        if ctrl_data != test_data:
            raise ValueError("Comparison failed for expression " +
                             "'%s' - got %s, should be %s" % (expression,
                                                              test_data,
                                                              ctrl_data))
        print "OK", expression, test_data
                        

class TimeIntervalParser(object):

    """Parser for ISO 8601 Durations (time intervals)."""
             
    INTERVAL_REGEXES = [
             re.compile(r"""^P(?:(?P<years>\d+)Y)?
                              (?:(?P<months>\d+)M)?
                              (?:(?P<days>\d+)D)?$""", re.X),
             re.compile(r"""^P(?:(?P<years>\d+)Y)?
                              (?:(?P<months>\d+)M)?
                              (?:(?P<days>\d+)D)?
                              T(?:(?P<hours>\d.*)H)?
                               (?:(?P<minutes>\d.*)M)?
                               (?:(?P<seconds>\d.*)S)?$""", re.X),
             re.compile(r"""^P(?P<weeks>\d+)W$""", re.X)]

    def parse(self, expression):
        """Parse an ISO duration expression into a TimeInterval instance."""
        for rec_regex in self.INTERVAL_REGEXES:
            result = rec_regex.search(expression)
            if not result:
                continue
            result_map = result.groupdict()
            for key, value in result_map.items():
                if value is None:
                    result_map.pop(key)
                    continue
                if key in ["years", "months", "days", "weeks"]:
                    value = int(value)
                else:
                    if "," in value:
                        value = value.replace(",", ".")
                    value = float(value)
                result_map[key] = value
            return TimeInterval(**result_map)
        raise SyntaxError("Not an ISO 8601 duration representation: %s" %
                          expression)

    def get_tests(self):
        """Yield self-tests as (input_string, output_string) tuples."""

        self.TEST_EXPRESSIONS = {
                "P3Y": str(TimeInterval(years=3)),
                "P90Y": str(TimeInterval(years=90)),
                "P1Y2M": str(TimeInterval(years=1, months=2)),
                "P20Y2M": str(TimeInterval(years=20, months=2)),
                "P2M": str(TimeInterval(months=2)),
                "P52M": str(TimeInterval(months=52)),
                "P20Y10M2D": str(TimeInterval(years=20, months=10, days=2)),
                "P1Y3D": str(TimeInterval(years=1, days=3)),
                "P4M1D": str(TimeInterval(months=4, days=1)),
                "P3Y404D": str(TimeInterval(years=3, days=404)),
                "P30Y2D": str(TimeInterval(years=30, days=2)),
                "PT6H": str(TimeInterval(hours=6)),
                "PT1034H": str(TimeInterval(hours=1034)),
                "P3YT4H2M": str(TimeInterval(years=3, hours=4, minutes=2)),
                "P30Y2DT10S": str(TimeInterval(years=30, days=2, seconds=10)),
                "PT2S": str(TimeInterval(seconds=2)),
                "PT2.5S": str(TimeInterval(seconds=2.5)),
                "PT2,5S": str(TimeInterval(seconds=2.5)),
                "PT5.5023H": str(TimeInterval(hours=5.5023)),
                "PT5,5023H": str(TimeInterval(hours=5.5023)),
                "P5W": str(TimeInterval(weeks=5)),
                "P100W": str(TimeInterval(weeks=100))}
        for expression, ctrl_result in self.TEST_EXPRESSIONS.items():
            yield expression, ctrl_result

    def test(self):
        """Run a series of self-tests."""
        for expression, ctrl_result in self.get_tests():
            self._test(expression, ctrl_result)

    def _test(self):
        try:
            test_result = str(self.parse(expression))
        except SyntaxError:
            raise ValueError(
                        "TimeIntervalParser test failed to parse '%s'" %
                        expression)
        if test_result != ctrl_result:
            raise ValueError(
                        "TimeIntervalParser test failed for " +
                        "'%s': returned %s not %s" % (expression,
                                                        test_result,
                                                        ctrl_result))
        print "OK: '%s' returned '%s'" % (expression, ctrl_result)

    __call__ = parse


class TimePointInputError(ValueError):

    """An error denoting invalid inputs to the TimePoint class."""


class TimeRecurrence(object):

    """Represent a recurring time interval."""

    def __init__(self, repetitions=None, start_point=None,
                 interval=None, end_point=None, min_point=None,
                 max_point=None):
        self.repetitions = repetitions
        self.start_point = start_point
        self.interval = interval
        self.end_point = end_point
        self.min_point = min_point
        self.max_point = max_point
        self.format_number = None
        if self.interval is None:
            # First form.
            self.format_number = 1
            start_year, start_days = self.start_point.get_ordinal_date()
            start_seconds = self.start_point.get_second_of_day()
            end_year, end_days = self.end_point.get_ordinal_date()
            end_seconds = self.start_point.get_second_of_day()
            diff_days = end_days - start_days
            while end_year != start_year:
                diff_days += get_days_in_year(start_year)
                start_year += 1
            diff_seconds = end_seconds - start_seconds
            while diff_seconds < 0:
                diff_days -= 1
                diff_seconds += 86400
            while diff_seconds >= 86400:
                diff_days += 1
                diff_seconds -= 86400
            self.interval = TimeInterval(days=diff_days,
                                         seconds=diff_seconds)
        elif self.end_point is None:
            # Third form.
            self.format_number = 3
            if self.repetitions is not None:
                point = self.start_point
                for i in range(self.repetitions - 1):
                    point += self.interval
                self.end_point = point
        elif self.start_point is None:
            # Fourth form.
            self.format_number = 4
            if self.repetitions is not None:
                point = self.end_point
                for i in range(self.repetitions - 1):
                    point -= self.interval
                self.start_point = point
        else:
            raise ValueError("Unsupported or invalid recurrence information.")

    def __iter__(self):
        if self.start_point is None:
            point = self.end_point
            in_reverse = True
        else:
            point = self.start_point
            in_reverse = False
        
        while point is not None:
            yield point
            if in_reverse:
                point = self.get_prev(point)
            else:
                point = self.get_next(point)

    def get_is_valid(self, timepoint):
        """Return whether the timepoint is within this recurrence series."""
        if self.start_point is not None and timepoint < self.start_point:
            return False
        if self.min_point is not None and timepoint < self.min_point:
            return False
        if self.max_point is not None and timepoint > self.max_point:
            return False
        if self.end_point is not None and timepoint > self.end_point:
            return False
        return True

    def get_next(self, timepoint):
        """Return the next timepoint after this timepoint, or None."""
        next_timepoint = timepoint + self.interval
        if self.get_is_valid(next_timepoint):
            return next_timepoint
        return None

    def get_prev(self, timepoint):
        """Return the previous timepoint before this timepoint, or None."""
        prev_timepoint = timepoint - self.interval
        if self.get_is_valid(prev_timepoint):
            return next_timepoint
        return None

    def __str__(self):
        if self.repetitions is None:
            prefix = "R/"
        else:
            prefix = "R" + str(self.repetitions) + "/"
        if self.format_number == 1:
            return prefix + str(self.start_point) + "/" + str(self.end_point)
        elif self.format_number == 3:
            return prefix + str(self.start_point) + "/" + str(self.interval)
        elif self.format_number == 4:
            return prefix + str(self.interval) + "/" + str(self.end_point)
        return "R/?/?"


class TimeInterval(object):

    """Represent a duration or period of time."""

    def __init__(self, years=0, months=0, weeks=0, days=0,
                 hours=0.0, minutes=0.0, seconds=0.0):
        self.years = years
        self.months = months
        self.days = days + 7 * weeks
        self.hours = hours
        self.minutes = minutes
        self.seconds = seconds

    def copy(self):
        """Return an unlinked copy of this instance."""
        return TimeInterval(years=self.years, months=self.months,
                            days=self.days, hours=self.hours,
                            minutes=self.minutes, seconds=self.seconds)

    def __add__(self, other):
        new = self.copy()
        if isinstance(other, TimeInterval):
            new.years += other.years
            new.months += other.months
            new.days += other.days
            new.hours += other.hours
            new.minutes += other.minutes
            new.seconds += other.seconds
            return new
        if isinstance(other, TimePoint):
            return other + new
        raise TypeError(
                  "Invalid type for addition: " +
                  "'%s' should be TimeInterval or TimePoint." %
                  type(other).__name__)

    def __sub__(self, other):
        new = self.copy()
        if isinstance(other, TimeInterval):
            new.years -= other.years
            new.months -= other.months
            new.days -= other.days
            new.hours -= other.hours
            new.minutes -= other.minutes
            new.seconds -= other.seconds
            return new
        if isinstance(other, TimePoint):
            return other - new
        raise TypeError(
                  "Invalid type for subtraction: " +
                  "'%s' should be TimeInterval or TimePoint." %
                  type(other).__name__)

    def __mul__(self, other):
        # TODO: support float multiplication?
        new = self.copy()
        if not isinstance(other, int):
            raise TypeError(
                  "Invalid type for multiplication: " +
                  "'%s' should be integer." %
                  type(other).__name__)
        new.years *= other
        new.months *= other
        new.days *= other
        new.hours *= other
        new.minutes *= other
        new.seconds *= other
        return new

    def __floordiv__(self, other):
        # TODO: support float division?
        new = self.copy()
        if not isinstance(other, int):
            raise TypeError(
                  "Invalid type for division: " +
                  "'%s' should be integer." %
                  type(other).__name__)
        new.years //= other
        new.months //= other
        new.days //= other
        new.hours //= other
        new.minutes //= other
        new.seconds //= other

    def __str__(self):
        start_string = "P"
        date_string = ""
        time_string = ""
        if self.years:
            date_string += str(self.years) + "Y"
        if self.months:
            date_string += str(self.months) + "M"
        if self.days:
            date_string += str(self.days) + "D"
        if self.hours:
            if int(self.hours) == self.hours:
                time_string += str(int(self.hours)) + "H"
            else:
                time_string += str(self.hours) + "H"
        if self.minutes:
            if int(self.minutes) == self.minutes:
                time_string += str(int(self.minutes)) + "M"
            else:
                time_string += str(self.minutes) + "M"
        if self.seconds:
            if int(self.seconds) == self.seconds:
                time_string += str(int(self.seconds)) + "S"
            else:
                time_string += str(self.seconds) + "S"
        if time_string:
            time_string = "T" + time_string
        elif not date_string:
            # Zero duration.
            date_string = "0Y"
        return start_string + date_string + time_string


class TimeZone(TimeInterval):

    """Represent a time zone offset."""

    def copy(self):
        """Return an unlinked copy of this instance."""
        return TimeZone(hours=self.hours, minutes=self.minutes)

    def __str__(self):
        if self.hours == 0 and self.minutes == 0:
            return "Z"
        else:
            if self.hours > 0:
                time_string = "+%02d" % self.hours
            else:
                time_string = "-%02d" % abs(self.hours)
            return time_string + ":%02d" % self.minutes


class TimePoint(object):

    """Represent an instant in time."""

    def __init__(self, **kwargs):
        self.format_function = kwargs.get("format_function")
        self.expanded_year_digits = kwargs.get("expanded_year_digits", 0)
        self.truncated = kwargs.get("truncated", False)
        self.truncated_property = kwargs.get("truncated_property")
        self.year = kwargs.get("year")
        self.month_of_year = kwargs.get("month_of_year")
        self.day_of_year = kwargs.get("day_of_year")
        self.day_of_month = kwargs.get("day_of_month")
        self.day_of_week = kwargs.get("day_of_week")
        self.week_of_year = kwargs.get("week_of_year")
        self.hour_of_day = kwargs.get("hour_of_day", 0)
        if "hour_of_day_decimal" in kwargs:
            if self.hour_of_day is None:
                raise TimePointInputError(
                          "Invalid input: hour decimal points - but not hours")
            self.hour_of_day += kwargs.get("hour_of_day_decimal")
            if "minute_of_hour" in kwargs:
                raise TimePointInputError(
                          "Invalid input: minutes - already have hour decimals")
            if "second_of_minute" in kwargs:
                raise TimePointInputError(
                          "Invalid input: seconds - already have hour decimals")
        if "minute_of_hour_decimal" in kwargs:
            if "minute_of_hour" not in kwargs:
                raise TimePointInputError(
                          "Invalid input: minute decimal points - but not minutes")
            self.minute_of_hour = kwargs["minute_of_hour"]
            self.minute_of_hour += kwargs["minute_of_hour_decimal"]
            if "second_of_minute" in kwargs:
                raise TimePointInputError(
                          "Invalid input: seconds - already have minute decimals")
        else:
            self.minute_of_hour = kwargs.get("minute_of_hour", 0)
        if "second_of_minute_decimal" in kwargs:
            if "second_of_minute" not in kwargs:
                raise TimePointInputError(
                          "Invalid input: second decimal points - but not seconds")
            self.second_of_minute = kwargs["second_of_minute"]
            self.second_of_minute += kwargs["second_of_minute_decimal"]
        else:
            self.second_of_minute = kwargs.get("second_of_minute", 0)
        self.time_zone = TimeZone()
        if "time_zone_hour" in kwargs:
            self.time_zone.hours = kwargs.get("time_zone_hour")
        if "time_zone_minute" in kwargs:
            self.time_zone.minutes = kwargs.get("time_zone_minute")
        if not self.truncated:
            # Reduced precision date - e.g. 1970 - assume Jan 1, etc.
            if (self.month_of_year is None and self.week_of_year is None and
                self.day_of_year is None):
                self.month_of_year = 1
            if self.month_of_year is not None and self.day_of_month is None:
                self.day_of_month = 1
            if self.week_of_year is not None and self.day_of_week is None:
                self.day_of_week = 1
            

    def get_is_calendar_date(self):
        """Return whether this is in years, month-of-year, day-of-month."""
        return self.month_of_year is not None

    def get_is_ordinal_date(self):
        """Return whether this is in years, day-of-the year format."""
        return self.day_of_year is not None

    def get_is_week_date(self):
        """Return whether this is in years, week-of-year, day-of-week."""
        return self.week_of_year is not None

    def get_calendar_date(self):
        """Return the year, month-of-year and day-of-month for this date."""
        if self.get_is_calendar_date():
            return self.year, self.month_of_year, self.day_of_month
        if self.get_is_ordinal_date():
            return get_calendar_date_from_ordinal_date(self.year,
                                                       self.day_of_year)
        if self.get_is_week_date():
            return get_calendar_date_from_week_date(self.year,
                                                    self.week_of_year,
                                                    self.day_of_week)

    def get_hour_minute_second(self):
        """Return the time of day expressed in hours, minutes, seconds."""
        hour_of_day = self.hour_of_day
        minute_of_hour = self.minute_of_hour
        second_of_minute = self.second_of_minute
        if second_of_minute is None:
            if minute_of_hour is None:
                hour_decimals = hour_of_day - int(hour_of_day)
                hour_of_day = float(int(hour_of_day))
                minute_of_hour = 60 * hour_decimals
            minute_decimals = minute_of_hour - int(minute_of_hour)
            minute_of_hour = float(int(minute_of_hour))
            second_of_minute = 60 * minute_decimals
        return hour_of_day, minute_of_hour, second_of_minute

    def get_ordinal_date(self):
        """Return the year, day-of-year for this date."""
        if self.get_is_calendar_date():
            return get_ordinal_date_from_calendar_date(self.year,
                                                       self.month_of_year,
                                                       self.day_of_month)
        if self.get_is_ordinal_date():
            return self.year, self.day_of_year
        if self.get_is_week_date():
            return get_ordinal_date_from_week_date(self.year,
                                                   self.week_of_year,
                                                   self.day_of_week)

    def get_second_of_day(self):
        """Return the seconds elapsed since the start of the day."""
        second_of_day = 0
        if self.second_of_minute is not None:
            second_of_day += self.second_of_minute
        if self.minute_of_hour is not None:
            second_of_day += self.minute_of_hour * 60
        second_of_day += self.hour_of_day * 3600
        return second_of_day

    def get_time_zone(self):
        """Return the time_zone offset from UTC as a duration."""
        return self.time_zone

    def get_time_zone_utc(self):
        """Return whether the time zone is explicitly in UTC."""
        return self.time_zone.hours == 0 and self.time_zone.minutes == 0

    def get_week_date(self):
        """Return the year, week-of-year, day-of-week for this date."""
        if self.get_is_calendar_date():
            return get_week_date_from_calendar_date(self.year,
                                                    self.month_of_year,
                                                    self.day_of_month)
        if self.get_is_ordinal_date():
            return get_week_date_from_ordinal_date(self.year,
                                                   self.day_of_year)
        if self.get_is_week_date():
            return self.year, self.week_of_year, self.day_of_week

    def set_time_zone(self, dest_time_zone):
        """Adjust to the new time zone.

        dest_time_zone should be a TimeZone instance expressing difference
        from UTC, if any.

        """
        offset = dest_time_zone - self.time_zone
        if offset.minutes:
            if self.minute_of_hour is None:
                self.hour_of_day += offset.minutes / 3600.0
            else:
                self.minute_of_hour += offset.minutes
            self._tick_over()
        if offset.hours:
            self.hour_of_day += offset.hours
            self._tick_over()
        self.time_zone = dest_time_zone          

    def to_calendar_date(self):
        """Reformat the date in years, month-of-year, day-of-month."""
        year, month, day = self.get_calendar_date()
        self.year, self.month_of_year, self.day_of_month = year, month, day
        self.day_of_year = None
        self.week_of_year = None
        self.day_of_week = None
        return self

    def to_hour_minute_second(self):
        """Expand time fractions into hours, minutes, seconds."""
        hour, minute, second = self.get_hour_minute_second()
        self.hour_of_day = hour
        self.minute_of_hour = minute
        self.second_of_day = second

    def to_week_date(self):
        """Reformat the date in years, week-of-year, day-of-week."""
        self.year, self.week_of_year, self.day_of_week = self.get_week_date()
        self.day_of_year = None
        self.month_of_year = None
        self.day_of_month = None
        return self

    def to_ordinal_date(self):
        """Reformat the date in years and day-of-the-year."""
        self.year, self.day_of_year = self.get_ordinal_date()
        self.month_of_year = None
        self.day_of_month = None
        self.week_of_year = None
        self.day_of_week = None
        return self

    def get_truncated_properties(self):
        """Return a map of properties if this is a truncated representation."""
        if not self.truncated:
            return None
        props = {}
        if self.truncated_property == "year_of_decade":
            props.update({"year_of_decade": self.year % 10})
        if self.truncated_property == "year_of_century":
            props.update({"year_of_century": self.year % 100})
        for attr in ["month_of_year", "week_of_year", "day_of_year",
                     "day_of_month", "day_of_week", "hour_of_day",
                     "minute_of_hour", "second_of_minute"]:
            value = getattr(self, attr)
            if value is not None:
                props.update({attr: value})
        return props

    def add_truncated(self, year_of_century=None, year_of_decade=None,
                      month_of_year=None, week_of_year=None, day_of_year=None,
                      day_of_month=None, day_of_week=None, hour_of_day=None,
                      minute_of_hour=None, second_of_minute=None):
        """Combine this TimePoint with truncated time properties."""
        new = self.copy()
        if hour_of_day is not None and minute_of_hour is None:
            minute_of_hour = 0
        if ((hour_of_day is not None or minute_of_hour is not None) and
            second_of_minute is None):
            second_of_minute = 0
        if second_of_minute is not None or minute_of_hour is not None:
            new.to_hour_minute_second()
        if second_of_minute is not None:
            while new.second_of_minute != second_of_minute:
                new.second_of_minute += 1.0
                new._tick_over()
        if minute_of_hour is not None:
            while new.minute_of_hour != minute_of_hour:
                new.minute_of_hour += 1.0
                new._tick_over()
        if hour_of_day is not None:
            while new.hour_of_day != hour_of_day:
                new.hour_of_day += 1.0
                new._tick_over()
        if day_of_week is not None:
            new.to_week_date()
            while new.day_of_week != day_of_week:
                new.day_of_week += 1
                new._tick_over()
        if day_of_month is not None:
            new.to_calendar_date()
            while new.day_of_month != day_of_month:
                new.day_of_month += 1
                new._tick_over()
        if day_of_year is not None:
            new.to_ordinal_date()
            while new.day_of_year != day_of_year:
                new.day_of_year += 1
                new._tick_over()
        if week_of_year is not None:
            new.to_week_date()
            while new.week_of_year != week_of_year:
                new.week_of_year += 1
                new._tick_over()
        if month_of_year is not None:
            new.to_calendar_date()
            while new.month_of_year != month_of_year:
                new.month_of_year += 1
                new._tick_over()
        if year_of_decade is not None:
            new.to_calendar_date()
            new_year_of_decade = new.year % 10
            while new_year_of_decade != year_of_decade:
                new.year += 1
                new_year_of_decade = new.year % 10
        if year_of_century is not None:
            new.to_calendar_date()
            new_year_of_century = new.year % 100
            while new_year_of_century != year_of_century:
                new.year += 1
                new_year_of_century = new.year % 100
        return new

    def __add__(self, other, no_copy=False):
        if isinstance(other, TimePoint):
            if self.truncated and not other.truncated:
                new = self.copy()
                new.set_time_zone(other.get_time_zone())
                return other.add_truncated(
                             **new.get_truncated_properties())
            if other.truncated and not self.truncated:
                new = other.copy()
                new.set_time_zone(self.get_time_zone())
                return self.add_truncated(
                             **new.get_truncated_properties())
        if not isinstance(other, TimeInterval):
            raise TypeError(
                      "Invalid addition: can only add TimeInterval or "
                      "truncated TimePoint to TimePoint.")
        duration = other
        if no_copy:
            new = self
        else:
            new = self.copy()
        if duration.seconds:
            if new.second_of_minute is None:
                if new.minute_of_hour is None:
                    new.hour_of_day += duration.seconds / 3600.0
                else:
                    new.minute_of_hour += duration.seconds / 60.0
            else:
                new.second_of_minute += duration.seconds
            new._tick_over()
        if duration.minutes:
            if new.minute_of_hour is None:
                new.hour_of_day += duration.minutes / 3600.0
            else:
                new.minute_of_hour += duration.minutes
            new._tick_over()
        if duration.hours:
            new.hour_of_day += duration.hours
            new._tick_over()
        if duration.days:
            if new.get_is_calendar_date():
                new.day_of_month += duration.days
            elif new.get_is_ordinal_date():
                new.day_of_year += duration.days
            else:
                new.day_of_week += duration.days
            new._tick_over()
        if duration.months:
            # This is the dangerous one...
            new._add_months(duration.months)
        if duration.years:
            new.year += duration.years
            month_index = (self.month_of_year - 1) % 12
            if get_is_leap_year(new.year):
                max_day_in_new_month = DAYS_OF_MONTHS_LEAP[month_index]
            else:
                max_day_in_new_month = DAYS_OF_MONTHS[month_index]
            if new.day_of_month > max_day_in_new_month:
                # For example, when Feb 29 - 1 year = Feb 28.
                new.day_of_month = max_day_in_new_month
        return new

    def copy(self):
        """Copy this TimePoint without leaving references."""
        dummy_timepoint = TimePoint()
        for attr in ["expanded_year_digits", "year", "month_of_year",
                     "day_of_year", "day_of_month", "day_of_week",
                     "week_of_year", "hour_of_day", "minute_of_hour",
                     "second_of_minute"]:
            setattr(dummy_timepoint, attr, getattr(self, attr))
        dummy_timepoint.time_zone = self.time_zone.copy()
        return dummy_timepoint

    def __cmp__(self, other):
        if not isinstance(other, TimePoint):
            raise TypeError(
                      "Invalid comparison type '%s' - should be TimePoint." %
                      type(other).__name__)
        other = other.copy()
        other.set_time_zone(self.get_time_zone())
        if self.get_is_calendar_date():
            my_date = self.get_calendar_date()
            other_date = other.get_calendar_date()
        else:
            my_date = self.get_ordinal_date()
            other_date = other.get_ordinal_date()
        my_datetime = list(my_date) + [self.get_second_of_day()]
        other_datetime = list(other_date) + [self.get_second_of_day()]
        return cmp(my_datetime, other_datetime)

    def __sub__(self, other):
        if isinstance(other, TimePoint):
            other = other.copy().set_time_zone(self.get_time_zone())
            my_year, my_day_of_year = self.get_ordinal_date()
            other_year, other_day_of_year = other.get_ordinal_date()
            diff_year = my_year - other_year
            diff_day = my_day_of_year - other_day_of_year
            if my_year > other_year:
                for year in range(other_year, my_year):
                    diff_day += get_days_in_year(year)
            else:
                for year in range(my_year, other_year):
                    diff_day += get_days_in_year(year)
            my_time = self.get_time()
            other_time = other.get_time()
            diff_hour = my_time[0] - other_time[0]
            diff_minute = my_time[1] - other_time[1]
            diff_second = my_time[2] - other_time[2]
            return TimeInterval(years=diff_year, days=diff_day,
                                hours=diff_hour, minutes=diff_minute,
                                seconds=diff_second)
        if not isinstance(other, TimeInterval):
            raise TypeError(
                      "Invalid subtraction type " +
                      "'%s' - should be TimeInterval." %
                      type(other).__name__)
        duration = other
        return self.__add__(duration * -1)

    def _add_months(self, num_months):
        if num_months == 0:
            return
        was_ordinal_date = False
        was_week_date = False
        if not self.get_is_calendar_date():
            if self.get_is_ordinal_date():
                was_ordinal_date = True
            if self.get_is_week_date():
                was_week_date = True
            self.to_calendar_date()
        for i in range(abs(num_months)):
            if num_months > 0:
                self.month_of_year += 1
                if self.month_of_year > 12:
                    self.month_of_year -= 12
                    self.year += 1
            if num_months < 0:
                self.month_of_year -= 1
                if self.month_of_year < 1:
                    self.month_of_year += 12
                    self.year -= 1
            month_index = (self.month_of_year - 1) % 12
            if get_is_leap_year(self.year):
                max_day_in_new_month = DAYS_OF_MONTHS_LEAP[month_index]
            else:
                max_day_in_new_month = DAYS_OF_MONTHS[month_index]
            if self.day_of_month > max_day_in_new_month:
                # For example, when 31 March + 1 month = 30 April.
                self.day_of_month = max_day_in_new_month
        self._tick_over()
        if was_ordinal_date:
            self.to_ordinal_date()
        if was_week_date:
            self.to_week_date()

    def _tick_over(self):
        """Correct all the units going from smallest to largest."""
        if self.second_of_minute is not None:
            num_minutes, seconds = divmod(self.second_of_minute, 60)
            self.minute_of_hour += num_minutes
            self.second_of_minute = seconds
        if self.minute_of_hour is not None:
            num_hours, minutes = divmod(self.minute_of_hour, 60)
            self.hour_of_day += num_hours
            self.minute_of_hour = minutes
        if self.hour_of_day is not None:
            num_days, hours = divmod(self.hour_of_day, 24)
            if self.day_of_week is not None:
                self.day_of_week += num_days
            elif self.day_of_month is not None:
                self.day_of_month += num_days
            elif self.day_of_year is not None:
                self.day_of_year += num_days
            self.hour_of_day = hours
        if self.day_of_week is not None:
            num_weeks, days = divmod(self.day_of_week - 1, 7)
            self.week_of_year += num_weeks
            self.day_of_week = days + 1
        if self.day_of_month is not None:
            self._tick_over_day_of_month()
        if self.day_of_year is not None:
            while self.day_of_year < 1:
                days_in_last_year = get_days_in_year(self.year - 1)
                self.day_of_year += days_in_last_year
                self.year -= 1
            while self.day_of_year > get_days_in_year(self.year):
                days_in_next_year = get_days_in_year(self.year + 1)
                self.day_of_year -= days_in_next_year
                self.year += 1
        if self.week_of_year is not None:
            while self.week_of_year < 1:
                weeks_in_last_year = get_weeks_in_year(self.year - 1)
                self.week_of_year += weeks_in_last_year
                self.year -= 1
            while self.week_of_year > get_weeks_in_year(self.year):
                weeks_in_this_year = get_weeks_in_year(self.year)
                self.week_of_year -= weeks_in_this_year
                self.year += 1
        if self.month_of_year is not None:
            while self.month_of_year < 1:
                self.month_of_year += 12
                self.year -= 1
            while self.month_of_year > 12:
                self.month_of_year -= 12
                self.year += 1

    def _tick_over_day_of_month(self):
        if self.day_of_month < 1:
            num_days = 2
            for month, day in iter_months_days(
                                    self.year,
                                    month_of_year=self.month_of_year,
                                    day_of_month=1, in_reverse=True):
                num_days -= 1
                if num_days == self.day_of_month:
                    self.month_of_year = month
                    self.day_of_month = day
                    break
            else:
                start_year = self.year
                while num_days != self.day_of_month:
                    start_year -= 1
                    for month, day in iter_months_days(
                                            start_year, in_reverse=True):
                        num_days -= 1
                self.year = start_year
                self.month_of_year = month
                self.day_of_month = day
        else:
            month_index = (self.month_of_year - 1) % 12
            if get_is_leap_year(self.year):
                max_day_in_month = DAYS_OF_MONTHS_LEAP[month_index]
            else:
                max_day_in_month = DAYS_OF_MONTHS[month_index]
            if self.day_of_month > max_day_in_month:
                num_days = 0
                for month, day in iter_months_days(
                                        self.year,
                                        month_of_year=self.month_of_year,
                                        day_of_month=1):
                    num_days += 1
                    if num_days == self.day_of_month:
                        self.month_of_year = month
                        self.day_of_month = day
                        break
                else:
                    start_year = self.year
                    while num_days != self.day_of_month:
                        start_year += 1
                        for month, day in iter_months_days(start_year):
                            num_days += 1
                            if num_days == self.day_of_month:
                                self.year = start_year
                                self.month_of_year = month
                                self.day_of_month = day
                                return

    def __str__(self):
        if self.format_function is not None:
            return self.format_function(self)
        year_digits = 4 + self.expanded_year_digits
        year_string = "%0" + str(year_digits) + "d"
        if self.expanded_year_digits:
            if self.year < 0:
                year_string = "-" + year_string % abs(self.year)
            else:
                year_string = "+" + year_string % abs(self.year)
        elif self.year is not None and self.year < 0:
            raise OverflowError(
                      "Year %s can only be represented in expanded format" %
                      self.year)
        elif self.year is not None:
            year_string = year_string % self.year
        if self.truncated:
            year_string = "-"
            if self.truncated_property == "year_of_decade":
                year_string = "-" + str(self.year % 10)
            elif self.truncated_property == "year_of_century":
                year_string = "-" + str(self.year % 100)
        date_string = year_string
        if self.truncated:
            if self.month_of_year is not None:
                date_string = year_string + "-%02d" % self.month_of_year
                if self.day_of_month is not None:
                    date_string += "-%02d" % self.day_of_month
            elif self.day_of_month is not None:
                date_string = year_string + "-%02d" % self.day_of_month
            if self.day_of_year is not None:
                day_string = "%03d" % self.day_of_year
                if year_string == "-":
                    date_string = year_string + day_string
                else:
                    date_string = year_string + "-" + day_string
            if self.week_of_year is not None:
                date_string = year_string + "-W%02d" % self.week_of_year
                if self.day_of_week is not None:
                    date_string += "-%01d" % self.day_of_week
            elif self.day_of_week is not None:
                date_string = year_string + "-W-%01d" % self.day_of_week
        else:
            if self.get_is_calendar_date():
                date_string = year_string + "-%02d-%02d" % (self.month_of_year,
                                                            self.day_of_month)
            if self.get_is_ordinal_date():
                date_string = year_string + "-%03d" % self.day_of_year
            if self.get_is_week_date():
                date_string = year_string + "-W%02d-%01d" % (self.week_of_year,
                                                             self.day_of_week)
        time_string = ""
        if self.hour_of_day is not None:
            time_string = "T%02d" % int(self.hour_of_day)
            if int(self.hour_of_day) != self.hour_of_day:
                time_string += "," + str(self.hour_of_day - int(self.hour_of_day))[2:]
            else:
                time_string += ":%02d" % int(self.minute_of_hour)
                if int(self.minute_of_hour) != self.minute_of_hour:
                    time_string += "," + str(self.minute_of_hour - int(self.minute_of_hour))[2:]
                else:
                    time_string += ":%02d" % int(self.second_of_minute)
                    if int(self.second_of_minute) != self.second_of_minute:
                        time_string += "," + str(self.second_of_minute - int(self.second_of_minute))[2:]
        if time_string:
            time_string += str(self.time_zone)
        return date_string + time_string

    __repr__ = __str__


def cache_results(func):
    """Decorator to store results for given inputs.

    func is the decorated function.

    A maximum of 100000 arg-value pairs are stored.

    """
    cache = {}
    def wrap_func(*args, **kwargs):
        key = (str(args), str(kwargs))
        if key in cache:
            return cache[key]
        else:
            results = func(*args, **kwargs)
            if len(cache) < 100000:
                cache[key] = results
            return results
    return wrap_func


@cache_results
def get_is_leap_year(year):
    """Return if year is a leap year in the proleptic Gregorian calendar."""
    if year % 4 == 0:
        # A multiple of 4.
        if year % 100 == 0 and year % 400 != 0:
            # A centennial leap year must be a multiple of 400.
            return False
        return True
    return False


@cache_results
def get_days_in_year(year):
    """Return 366 if year is a leap year, otherwise 365."""
    if get_is_leap_year(year):
        return 366
    return 365


@cache_results
def get_weeks_in_year(year):
    """Return the number of calendar weeks in this week date year."""
    cal_year, cal_ord_days = get_ordinal_date_week_date_start(year)
    cal_year_next, cal_ord_days_next = get_ordinal_date_week_date_start(
                                                             year + 1)
    diff_days = cal_ord_days_next - cal_ord_days
    while cal_year_next != cal_year:
        diff_days += get_days_in_year(cal_year)
        cal_year += 1
    return diff_days / 7


def get_calendar_date_from_ordinal_date(year, day_of_year):
    """Translate an ordinal date into a calendar date.

    Returns the calendar year, calendar month, calendar day-of-month.

    Arguments:
    year is an integer that denotes the ordinal date year
    day_of_year is an integer that denotes the ordinal day in the year.

    """
    iter_num_days = 0
    for iter_month, iter_day in iter_months_days(year):
        iter_num_days += 1
        if iter_num_days == day_of_year:
            return year, iter_month, iter_day
    raise ValueError("Bad ordinal date: %s-%03d" % (year, day_of_year))


def get_calendar_date_from_week_date(year, week_of_year, day_of_week):
    """Translate a week date into a calendar date.

    Returns the calendar year, calendar month, calendar day-of-month.

    Arguments:
    year is an integer that denotes the week date year (may differ
    from calendar year)
    week_of_year is an integer that denotes the week number in the year
    day_of_week is an integer that denotes the day of the week (1-7).

    """
    num_days_week_year = (week_of_year - 1) * 7 + day_of_week - 1
    start_year, start_month, start_day = get_calendar_date_week_date_start(year)
    if num_days_week_year == 0:
        return start_year, start_month, start_day
    total_iter_days = 0
    # Loop over the months and days left in the start year.
    for iter_month, iter_day in iter_months_days(
                                        start_year,
                                        month_of_year=start_month,
                                        day_of_month=start_day + 1):
        total_iter_days += 1
        if num_days_week_year == total_iter_days:
            return start_year, iter_month, iter_day
    if start_year < year:
        # We've only looped over the last year - now the current one.
        for iter_month, iter_day in iter_months_days(year):
            total_iter_days += 1
            if num_days_week_year == total_iter_days:
                return year, iter_month, iter_day                
    for iter_month, iter_day in iter_months_days(year + 1):
        # Loop over the following year.
        total_iter_days += 1
        if num_days_week_year == total_iter_days:
            return year + 1, iter_month, iter_day
    raise ValueError("Bad week date: %s-W%02d-%s" % (year,
                                                     week_of_year,
                                                     day_of_week))


def get_ordinal_date_from_calendar_date(year, month_of_year, day_of_month):
    """Translate a calendar date into an ordinal date.

    Returns the ordinal year, calendar month, calendar day-of-month.

    Arguments:
    year is an integer that denotes the year
    month_of_year is an integer that denotes the month number in the
    year.
    day_of_month is an integer that denotes the day number in the
    month_of_year.

    """
    iter_num_days = 0
    for iter_month, iter_day in iter_months_days(year):
        iter_num_days += 1
        if iter_month == month_of_year and iter_day == day_of_month:
            return year, iter_num_days
    raise ValueError("Bad calendar date: %s-%02d-%02d" % (year,
                                                          month_of_year,
                                                          day_of_month))


def get_ordinal_date_from_week_date(year, week_of_year, day_of_week):
    """Translate a week date into an ordinal date.

    Returns the ordinal year, ordinal day-of-year.

    Arguments:
    year is an integer that denotes the week date year (which may
    differ from the ordinal or calendar year)
    week_of_year is an integer that denotes the week number in the
    year.
    day_of_week is an integer that denotes the day number in the
    week_of_year.

    """
    cal_year, cal_month, cal_day_of_month = get_calendar_date_from_week_date(
                                            year, week_of_year, day_of_week)
    return get_ordinal_date_from_calendar_date(
                                 cal_year, cal_month, cal_day_of_month)


def get_week_date_from_calendar_date(year, month_of_year, day_of_month):
    """Translate a calendar date into an week date.

    Returns the week date year, week-of-year, day-of-week.

    Arguments:
    year is an integer that denotes the calendar year, which may
    differ from the week date year.
    month_of_year is an integer that denotes the month number in the
    above year.
    day_of_month is an integer that denotes the day number in the
    above month_of_year.

    """
    prev_start = get_calendar_date_week_date_start(year - 1)
    this_start = get_calendar_date_week_date_start(year)
    next_start = get_calendar_date_week_date_start(year + 1)

    cal_date = (year, month_of_year, day_of_month)
    
    if prev_start <= cal_date < this_start:
        # This calendar date is in the previous week date year.
        start_year, start_month, start_day = prev_start
        week_date_start_year = year - 1
    elif this_start <= cal_date < next_start:
        # This calendar date is in the same week date year.
        start_year, start_month, start_day = this_start
        week_date_start_year = year
    else:
        # This calendar date is in the next week date year.
        start_year, start_month, start_day = next_start
        week_date_start_year = year + 1

    total_iter_days = -1
    # A week date year can theoretically span 3 calendar years...
    for iter_month, iter_day in iter_months_days(start_year,
                                                 month_of_year=start_month,
                                                 day_of_month=start_day):
        total_iter_days += 1
        if (start_year == year and
            iter_month == month_of_year and
            iter_day == day_of_month):
            week_of_year = (total_iter_days / 7) + 1
            day_of_week = (total_iter_days % 7) + 1
            return week_date_start_year, week_of_year, day_of_week

    for iter_start_year in [start_year + 1, start_year + 2]:
        # Look at following year when the calendar date is e.g. very early Jan.
        for iter_month, iter_day in iter_months_days(iter_start_year):
            total_iter_days += 1
            if (iter_start_year == year and
                iter_month == month_of_year and
                iter_day == day_of_month):
                week_of_year = (total_iter_days / 7) + 1
                day_of_week = (total_iter_days % 7) + 1
                return week_date_start_year, week_of_year, day_of_week
    raise ValueError("Bad calendar date: %s-%02d-%02d" % (year,
                                                          month_of_year,
                                                          day_of_month))


def get_week_date_from_ordinal_date(year, day_of_year):
    """Translate an ordinal date into a week date.

    Returns the week date year, week-of-year, day-of-week.

    Arguments:
    year is an integer that denotes the ordinal date year, which
    may differ from the week date year.
    day_of_year is an integer that denotes the ordinal day in the year.

    """
    year, month, day = get_calendar_date_from_ordinal_date(year, day_of_year)
    return get_week_date_from_calendar_date(year, month, day)


@cache_results
def get_calendar_date_week_date_start(year):
    """Return the calendar date of the start of (week date) year."""
    ref_year, ref_month, ref_day = WEEK_DAY_START_REFERENCE["calendar"]
    ref_year, ref_ordinal_day = WEEK_DAY_START_REFERENCE["ordinal"]
    if year == ref_year:
        return ref_year, ref_month, ref_day
    # Calculate the weekday for 1 January in this calendar year.
    if year > ref_year:
        years = range(ref_year, year)
        days_diff = 1 - ref_ordinal_day
    else:
        years = range(ref_year - 1, year - 1, -1)
        days_diff = ref_ordinal_day - 2
    for intervening_year in years:
        days_diff += get_days_in_year(intervening_year)
    weekdays_diff = (days_diff) % 7
    if year > ref_year:
        day_of_week_start_year = weekdays_diff + 1
    else:
        day_of_week_start_year = 7 - weekdays_diff # Jan 1 as day of week.       
    if day_of_week_start_year == 1:
        return year, 1, 1
    if day_of_week_start_year > 4:
        # This week belongs to the previous year; get the next Monday.
        day = 1 + (8 - day_of_week_start_year)
        return year, 1, day
    # The week starts in the previous year - get the previous Monday.
    for month, day in iter_months_days(year - 1, in_reverse=True):
        day_of_week_start_year -= 1
        if day_of_week_start_year == 1:
            return year - 1, month, day


@cache_results
def get_days_since_1_ad(year):
    """Return the number of days since Jan 1, 1 A.D. to the year end."""
    if year == 1:
        return get_days_in_year(year)
    elif year < 1:
        return 0
    return get_days_since_1_ad(year - 1) + get_days_in_year(year)


@cache_results
def get_ordinal_date_week_date_start(year):
    """Return the week date start for year in year, day-of-year."""
    cal_year, cal_month, cal_day = get_calendar_date_week_date_start(year)
    total_days = 0
    for iter_month, iter_day in iter_months_days(cal_year):
        total_days += 1
        if iter_month == cal_month and iter_day == cal_day:
            return cal_year, total_days


def iter_months_days(year, month_of_year=None, day_of_month=None,
                     in_reverse=False):
    """Iterate over each day in each month of year.

    year is an integer specifying the year to use.
    month_of_year is an optional integer, specifying a start month.
    day_of_month is an optional integer, specifying a start day.
    in_reverse is an optional boolean that reverses the iteration if
    True (default False).

    """
    source = DAYS_OF_MONTHS
    if get_is_leap_year(year):
        source = DAYS_OF_MONTHS_LEAP
    if day_of_month is not None and month_of_year is None:
        raise ValueError("Need to specify start month as well as day.")
    if in_reverse:
        if month_of_year is None:
            for i, days in enumerate(reversed(source)):
                day_range = range(days, 0, -1)
                j = len(source) - i
                for day in day_range:
                    yield j, day
        else:
            for i, days in enumerate(reversed(source)):
                j = len(source) - i
                if j > month_of_year:
                    continue
                elif j == month_of_year and day_of_month is not None:
                    day_range = range(day_of_month, 0, -1)
                else:
                    day_range = range(days, 0, -1)
                for day in day_range:
                    yield j, day
    else:
        if month_of_year is None:
            for i, days in enumerate(source):
                day_range = range(1, days + 1)
                for day in day_range:
                    yield i + 1, day
        else:
            for i, days in enumerate(source):
                if i + 1 < month_of_year:
                    continue
                elif i + 1 == month_of_year and day_of_month is not None:
                    day_range = range(day_of_month, days + 1)
                else:
                    day_range = range(1, days + 1)
                for day in day_range:
                    yield i + 1, day


def parse_timepoint_expression(timepoint_expression):
    parser = TimePointParser()
    return parser.parse_timepoint_expression(timepoint_expression)


def test():
    import datetime
    import random
    my_date = datetime.datetime(100, 11, 1)
    while my_date <= datetime.datetime(4001, 2, 1):
        ctrl_data = my_date.isocalendar()
        test_date = TimePoint(year=my_date.year, month_of_year=my_date.month,
                              day_of_month=my_date.day)
        test_data = test_date.get_week_date()
        if ctrl_data == test_data:
            pass
        else:
            print "DIFF", my_date.isoformat(), ctrl_data, test_data
            raise ValueError("week date conversion test failed for %s" % my_date.isoformat())
        ctrl_data = (my_date.year, my_date.month, my_date.day)
        test_data = test_date.to_week_date().get_calendar_date()
        if ctrl_data == test_data:
            pass
        else:
            print "DIFF", my_date.isoformat(), ctrl_data, test_data
            raise ValueError("calendar->week->calendar test failed for %s" % my_date.isoformat())
        ctrl_data = my_date.toordinal()
        year, day_of_year = test_date.get_ordinal_date()
        test_data = day_of_year
        test_data += get_days_since_1_ad(year - 1)
        if test_data == ctrl_data:
            pass
        else:
            print "DIFF", my_date.isoformat(), ctrl_data, test_data
            raise ValueError("ordinal test failed for %s" % my_date.isoformat())
        for attribute, attr_max in [("weeks", 110),
                                    ("days", 770),
                                    ("hours", 770*24),
                                    ("minutes", 770 * 24 * 60),
                                    ("seconds", 770 * 24 * 60 * 60)]:
            delta_attr = random.randrange(0, attr_max)
            kwargs = {attribute: delta_attr}
            ctrl_data = my_date + datetime.timedelta(**kwargs)
            ctrl_data = (ctrl_data.year, ctrl_data.month, ctrl_data.day)
            test_data = (test_date + TimeInterval(**kwargs)).get_calendar_date()
            if test_data == ctrl_data:
                pass
            else:
                print "DIFF", my_date.isoformat(), ctrl_data, test_data
                raise ValueError("add num test failed for %s + %s" % my_date.isoformat(), datetime.timedelta(**kwargs))
            ctrl_data = (my_date - datetime.timedelta(**kwargs))
            ctrl_data = (ctrl_data.year, ctrl_data.month, ctrl_data.day)
            test_data = (test_date - TimeInterval(**kwargs)).get_calendar_date()
            if test_data == ctrl_data:
                pass
            else:
                print "DIFF", my_date.isoformat(), ctrl_data, test_data
                raise ValueError("subtract num test failed for %s" % my_date.isoformat(), datetime.timedelta(**kwargs))
        ctrl_data = (my_date + datetime.timedelta(minutes=450) +
                     datetime.timedelta(hours=5) -
                     datetime.timedelta(seconds=500, weeks=5))
        ctrl_data = [(ctrl_data.year, ctrl_data.month, ctrl_data.day),
                     (ctrl_data.hour, ctrl_data.minute, ctrl_data.second)]
        test_data = (test_date + TimeInterval(minutes=450) +
                     TimeInterval(hours=5) - TimeInterval(weeks=5, seconds=500))
        test_data = [test_data.get_calendar_date(),
                     test_data.get_hour_minute_second()]
        if test_data == ctrl_data:
            pass
        else:
            print "DIFF", my_date.isoformat(), ctrl_data, test_data
            raise ValueError("complex duration test failed for %s" % my_date.isoformat())
        print my_date.isoformat()
        timedelta = datetime.timedelta(days=1)
        my_date += timedelta
        


def test_and_profile():
    import cProfile, pstats
    import tempfile
    f = tempfile.NamedTemporaryFile()
    cProfile.runctx("test()", globals(), locals(), f.name)
    stats = pstats.Stats(f.name)
    stats.strip_dirs().sort_stats('cumulative').print_stats(200)<|MERGE_RESOLUTION|>--- conflicted
+++ resolved
@@ -823,11 +823,7 @@
                         for key, value in (combo_info.items() +
                                            timezone_info.items()):
                             tz_info[key] = value
-<<<<<<< HEAD
-                            yield combo_expr, tz_info
-=======
-                        self._test(tz_expr, tz_info)
->>>>>>> 283c7913
+                            yield tz_expr, tz_info
 
     def _test(self, expression, timepoint_kwargs):
         timepoint_kwargs = copy.deepcopy(timepoint_kwargs)
